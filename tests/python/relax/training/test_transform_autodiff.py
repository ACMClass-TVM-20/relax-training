# Licensed to the Apache Software Foundation (ASF) under one
# or more contributor license agreements.  See the NOTICE file
# distributed with this work for additional information
# regarding copyright ownership.  The ASF licenses this file
# to you under the Apache License, Version 2.0 (the
# "License"); you may not use this file except in compliance
# with the License.  You may obtain a copy of the License at
#
#   http://www.apache.org/licenses/LICENSE-2.0
#
# Unless required by applicable law or agreed to in writing,
# software distributed under the License is distributed on an
# "AS IS" BASIS, WITHOUT WARRANTIES OR CONDITIONS OF ANY
# KIND, either express or implied.  See the License for the
# specific language governing permissions and limitations
# under the License.
from __future__ import annotations  # must import to defer parsing of annotations

<<<<<<< HEAD
import pytest
=======
>>>>>>> d6ed25dd
import numpy as np
import pytest
import tvm
import tvm.script
from tvm import relax
from tvm import relax as rx
from tvm.ir.base import assert_structural_equal
from tvm.relay.testing import rand
from tvm.script import relax as R
from tvm.testing import assert_allclose
from tvm.testing.utils import check_numerical_grads

import _gradient
from utils import LowerToTensorIRPass


def execute_mod(mod, func_name, *args):
    lowered_mod = LowerToTensorIRPass()(mod)
    ex = relax.vm.build(lowered_mod, target="llvm")
    vm = relax.VirtualMachine(ex, tvm.cpu())
    return vm[func_name](*args)

def check_mod_grad_equal(mod1, mod2, func_name):
    args = []
    for arg in mod1[func_name].params:
        shape = [int(l) for l in arg.shape]
        args.append(rand("float32", *shape))
    res1, grad1 = execute_mod(mod1, func_name, *args)
    res2, grad2 = execute_mod(mod2, func_name, *args)
    for (l, r) in zip(res1, res2):
        assert_allclose(l.numpy(), r.numpy())
    for (l, r) in zip(grad1, grad2):
        assert_allclose(l.numpy(), r.numpy())


def test_binding_uses():
    # This case tests:
    # - Different type of bindings: assign binding & call binding;
    # - One def and multiple uses.
    # - Unused variable in module
    @tvm.script.ir_module
    class Before:
        @R.function
        def main(x: Tensor((5, 5), "float32"),
                 y: Tensor((5,), "float32"),
                 z: Tensor((5,), "float32"),
                 u: Tensor((5,), "float32")):
            with R.dataflow():
                lv1 = x
                lv2 = relax.add(lv1, y)
                lv3 = relax.add(lv2, y)
                lv4 = relax.add(x, lv3)
                lv5 = lv3
                lv6 = relax.add(x, lv5)
                lv7 = relax.sum(lv4)
<<<<<<< HEAD
                lv8 = relax.add(lv6, z)
=======
                lv8 = relax.add(lv6, z) # unused
>>>>>>> d6ed25dd
                R.output(lv7)
            return lv7
    After = relax.transform.SimpleAD(func_name="main", target="lv7")(Before)

    args = [rand("float32", 5, 5), rand("float32", 5), rand("float32", 5), rand("float32", 5)]
    output, grads = execute_mod(After, "main", *args)
<<<<<<< HEAD
    assert_allclose(output.numpy(), np.sum(2 * args[0].numpy() + 2 * args[1].numpy()))
=======
    assert_allclose(output.numpy(), np.sum(2 * args[0].numpy() + 2 * args[1].numpy()), atol=1e-4)
>>>>>>> d6ed25dd
    expected_grads_nd = [2 * np.ones_like(args[0].numpy()),
                         10 * np.ones_like(args[1].numpy()),
                         np.zeros_like(args[2].numpy()),
                         np.zeros_like(args[3].numpy())]

    for i, j in zip(grads, expected_grads_nd):
        assert_allclose(i.numpy(), j)

def test_default_require_grads():
    @tvm.script.ir_module
    class Before:
        @R.function
        def main(x: Tensor((5, 5), "float32"),
                 y: Tensor((5, 5), "float32"),
                 z: Tensor((5, 5), "float32"),
                 u: Tensor((5, 5), "float32")):
            with R.dataflow():
                lv1 = relax.add(x, y)
                lv2 = relax.sub(z, u)
                lv3 = relax.add(y, z)
                lv4 = relax.add(lv1, lv2)
                lv5 = relax.add(lv4, lv3)
                lv6 = relax.sum(lv5)
<<<<<<< HEAD
                # lv6 = lv5
=======
>>>>>>> d6ed25dd
                R.output(lv6)
            return lv6

    @tvm.script.ir_module
    class Expected1:
        @R.function
        def main(x: Tensor((5, 5), "float32"),
                 y: Tensor((5, 5), "float32"),
                 z: Tensor((5, 5), "float32"),
                 u: Tensor((5, 5), "float32")):
            with R.dataflow():
                lv1 = relax.add(x, y)
                lv2 = relax.sub(z, u)
                lv3 = relax.add(y, z)
                lv4 = relax.add(lv1, lv2)
                lv5 = relax.add(lv4, lv3)
                lv6 = relax.sum(lv5)
                lv6_adjoint = relax.ones_like(lv6)
                lv = relax.ones_like(lv5)
                lv5_adjoint = relax.multiply(lv6_adjoint, lv)
                lv4_adjoint = relax.collapse_sum_like(lv5_adjoint, lv4)
                lv3_adjoint = relax.collapse_sum_like(lv5_adjoint, lv3)
                lv2_adjoint = relax.collapse_sum_like(lv4_adjoint, lv2)
                lv1_adjoint = relax.collapse_sum_like(lv4_adjoint, lv1)
                x_adjoint = relax.collapse_sum_like(lv1_adjoint, x)
                lv11 = relax.collapse_sum_like(lv3_adjoint, y)
                lv21 = relax.collapse_sum_like(lv1_adjoint, y)
                y_adjoint = relax.add(lv11, lv21)
                lv31 = relax.collapse_sum_like(lv3_adjoint, z)
                lv41 = relax.collapse_sum_like(lv2_adjoint, z)
                z_adjoint = relax.add(lv31, lv41)
                lv51 = relax.negative(lv2_adjoint)
                u_adjoint = relax.collapse_sum_like(lv51, u)
                R.output(lv6, x_adjoint, y_adjoint, z_adjoint, u_adjoint)
            return (lv6, (x_adjoint, y_adjoint, z_adjoint, u_adjoint))

    After1 = relax.transform.SimpleAD(func_name="main", target="lv6")(Before)
    assert_structural_equal(After1, Expected1)

    @tvm.script.ir_module
    class Expected2:
        @R.function
        def main(x: Tensor((5, 5), "float32"),
                 y: Tensor((5, 5), "float32"),
                 z: Tensor((5, 5), "float32"),
                 u: Tensor((5, 5), "float32")):
            with R.dataflow():
                lv1 = relax.add(x, y)
                lv2 = relax.sub(z, u)
                lv3 = relax.add(y, z)
                lv4 = relax.add(lv1, lv2)
                lv5 = relax.add(lv4, lv3)
                lv6 = relax.sum(lv5)
                lv6_adjoint = relax.ones_like(lv6)
                lv = relax.ones_like(lv5)
                lv5_adjoint = relax.multiply(lv6_adjoint, lv)
                lv4_adjoint = relax.collapse_sum_like(lv5_adjoint, lv4)
                lv3_adjoint = relax.collapse_sum_like(lv5_adjoint, lv3)
                lv2_adjoint = relax.collapse_sum_like(lv4_adjoint, lv2) # could be optimized
                lv1_adjoint = relax.collapse_sum_like(lv4_adjoint, lv1)
                x_adjoint = relax.collapse_sum_like(lv1_adjoint, x)
                lv11 = relax.collapse_sum_like(lv3_adjoint, y)
                lv21 = relax.collapse_sum_like(lv1_adjoint, y)
                y_adjoint = relax.add(lv11, lv21)
                R.output(lv6, x_adjoint, y_adjoint)
            return (lv6, (x_adjoint, y_adjoint))


    After2 = relax.transform.SimpleAD(func_name="main", target="lv6", require_grads=["x", "y"])(Before)
    assert_structural_equal(After2, Expected2)


def test_mlp_script():
    @tvm.script.ir_module
    class Before:
        @R.function
        # this input shall be:
        #     x: Tensor((20,), "float32"),
        #     w0: Tensor((20, 10), "float32"),
        #     b0: Tensor((10,), "float32"),
        #     label: Tensor((10,), "float32")
        # but we cannot do so due to the current restriction of matmul shape inference
        def main(x: Tensor((1, 20), "float32"),
                 w0: Tensor((20, 10), "float32"),
                 b0: Tensor((10,), "float32"),
                 label: Tensor((1, 10), "float32")):
            with R.dataflow():
                lv0 = relax.nn.matmul(x, w0)
                out = relax.add(lv0, b0)
                loss = relax.nn.softmax_cross_entropy(out, label)
                R.output(out, loss)
            return out, loss

    @tvm.script.ir_module
    class Expected:
        @R.function
        def main(x: Tensor((1, 20), "float32"),
                 w0: Tensor((20, 10), "float32"),
                 b0: Tensor((10,), "float32"),
                 label: Tensor((1, 10), "float32")):
            with R.dataflow():
                lv0 = relax.nn.matmul(x, w0)
                out = relax.add(lv0, b0)
                loss = relax.nn.softmax_cross_entropy(out, label)
                loss_adjoint = relax.ones_like(loss)
                lv = relax.nn.softmax(out)
                lv1 = relax.sub(lv, label)
                out_adjoint = relax.multiply(loss_adjoint, lv1)
                lv0_adjoint = relax.collapse_sum_like(out_adjoint, lv0)
                lv2 = relax.transpose(x)
                lv3 = relax.nn.matmul(lv2, lv0_adjoint)
                w0_adjoint = relax.collapse_sum_like(lv3, w0)
                b0_adjoint = relax.collapse_sum_like(out_adjoint, b0)
                R.output(out, loss, w0_adjoint, b0_adjoint)
            return ((out, loss), (w0_adjoint, b0_adjoint))

    After = relax.transform.SimpleAD(func_name="main", target="loss", require_grads=["w0", "b0"])(Before)
    assert_structural_equal(After, Expected)
    check_mod_grad_equal(Expected, After, "main")

def test_batch_mlp_script():
    @tvm.script.ir_module
    class Before:
        @R.function
        def main(x: Tensor((5, 20), "float32"), # x shall be 2d tensor due to restriction of matmul
                 w0: Tensor((20, 10), "float32"),
                 b0: Tensor((10,), "float32"),
                 label: Tensor((5, 10), "float32")):
            with R.dataflow():
                lv0 = relax.nn.matmul(x, w0)
                out = relax.add(lv0, b0)
                loss = relax.nn.softmax_cross_entropy(out, label)
                R.output(out, loss)
            return out, loss

    @tvm.script.ir_module
    class Expected:
        @R.function
        def main(x: Tensor((5, 20), "float32"),
                 w0: Tensor((20, 10), "float32"),
                 b0: Tensor((10,), "float32"),
                 label: Tensor((5, 10), "float32")):
            with R.dataflow():
                lv0 = relax.nn.matmul(x, w0)
                out = relax.add(lv0, b0)
                loss = relax.nn.softmax_cross_entropy(out, label)
                loss_adjoint = relax.ones_like(loss)
                lv = relax.nn.softmax(out)
                lv1 = relax.sub(lv, label)
                out_adjoint = relax.multiply(loss_adjoint, lv1)
                lv0_adjoint = relax.collapse_sum_like(out_adjoint, lv0)
                lv2 = relax.transpose(x)
                lv3 = relax.nn.matmul(lv2, lv0_adjoint)
                w0_adjoint = relax.collapse_sum_like(lv3, w0)
                b0_adjoint = relax.collapse_sum_like(out_adjoint, b0)
                R.output(out, loss, w0_adjoint, b0_adjoint)
            return ((out, loss), (w0_adjoint, b0_adjoint))

    After = relax.transform.SimpleAD(func_name="main", target="loss", require_grads=["w0", "b0"])(Before)
    assert_structural_equal(After, Expected)
    check_mod_grad_equal(Expected, After, "main")

def test_mlp_blockbuilder():
    layers, in_size, out_size, hidden_size, batch_size = 3, 5, 5, 5, 4

    ty = rx.DynTensorType(dtype="float32")

    input_list = [rx.Var("x", [batch_size, in_size], ty)]
    w_list = [rx.Var("w_0", [in_size, hidden_size], ty)] + \
        [rx.Var("w_" + str(i + 1), [hidden_size, hidden_size], ty) for i in range(layers - 2)] + \
        [rx.Var("w_" + str(layers - 1), [hidden_size, out_size], ty)]
    b_list = [rx.Var("b_" + str(i), [hidden_size], ty) for i in range(layers - 1)] + \
        [rx.Var("b_" + str(layers - 1), [out_size], ty)]
    label_list = [rx.Var("y", [batch_size, out_size], ty)]
    args_list = input_list + w_list + b_list + label_list

    bb = rx.BlockBuilder()
    with bb.function("MLP", args_list):
        with bb.dataflow():
            current = input_list[0]
            for i in range(layers):
                lv0 = bb.emit(relax.op.matmul(current, w_list[i]))
                lv1 = bb.emit(relax.op.add(lv0, b_list[i]))
                current = bb.emit(relax.op.nn.relu(lv1) if i < layers - 1 else lv1)
            loss = bb.emit(relax.op.nn.softmax_cross_entropy(current, label_list[0]))
            gv0 = bb.emit_output(current)
            gv1 = bb.emit_output(loss)
        bb.emit_func_output((gv0, gv1))

    Before = bb.get()
    After = relax.transform.SimpleAD("MLP", gv1)(Before)

    # Check numerical gradients equal
    args = []
    for arg in After["MLP"].params[:-1]:
        shape = [int(l) for l in arg.shape]
        args.append(rand("float32", *shape))
    label = np.random.rand(batch_size, out_size).astype(np.float32)
    label /= label.sum(axis=1, keepdims=True)
    args.append(tvm.nd.array(label))

    _, grad = execute_mod(After, "MLP", *args)

    def func(*inputs):
        _, loss = execute_mod(Before, "MLP", *[tvm.nd.array(i) for i in inputs])
        return loss.numpy()
    check_numerical_grads(func, [i.numpy() for i in args], [i.numpy() for i in grad])

if __name__ == "__main__":
    pytest.main([__file__])<|MERGE_RESOLUTION|>--- conflicted
+++ resolved
@@ -16,10 +16,6 @@
 # under the License.
 from __future__ import annotations  # must import to defer parsing of annotations
 
-<<<<<<< HEAD
-import pytest
-=======
->>>>>>> d6ed25dd
 import numpy as np
 import pytest
 import tvm
@@ -75,22 +71,14 @@
                 lv5 = lv3
                 lv6 = relax.add(x, lv5)
                 lv7 = relax.sum(lv4)
-<<<<<<< HEAD
-                lv8 = relax.add(lv6, z)
-=======
                 lv8 = relax.add(lv6, z) # unused
->>>>>>> d6ed25dd
                 R.output(lv7)
             return lv7
     After = relax.transform.SimpleAD(func_name="main", target="lv7")(Before)
 
     args = [rand("float32", 5, 5), rand("float32", 5), rand("float32", 5), rand("float32", 5)]
     output, grads = execute_mod(After, "main", *args)
-<<<<<<< HEAD
-    assert_allclose(output.numpy(), np.sum(2 * args[0].numpy() + 2 * args[1].numpy()))
-=======
     assert_allclose(output.numpy(), np.sum(2 * args[0].numpy() + 2 * args[1].numpy()), atol=1e-4)
->>>>>>> d6ed25dd
     expected_grads_nd = [2 * np.ones_like(args[0].numpy()),
                          10 * np.ones_like(args[1].numpy()),
                          np.zeros_like(args[2].numpy()),
@@ -114,10 +102,6 @@
                 lv4 = relax.add(lv1, lv2)
                 lv5 = relax.add(lv4, lv3)
                 lv6 = relax.sum(lv5)
-<<<<<<< HEAD
-                # lv6 = lv5
-=======
->>>>>>> d6ed25dd
                 R.output(lv6)
             return lv6
 
